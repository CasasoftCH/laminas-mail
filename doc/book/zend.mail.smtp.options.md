# Zend\\Mail\\Transport\\SmtpOptions

## Overview

This document details the various options available to the `Zend\Mail\Transport\Smtp` mail
transport.

## Quick Start

### Basic SMTP Transport Usage

```php
use Zend\Mail\Transport\Smtp as SmtpTransport;
use Zend\Mail\Transport\SmtpOptions;

// Setup SMTP transport
$transport = new SmtpTransport();
$options   = new SmtpOptions([
    'name' => 'localhost.localdomain',
    'host' => '127.0.0.1',
    'port' => 25,
]);
$transport->setOptions($options);
```

### SMTP Transport Usage with PLAIN AUTH

```php
use Zend\Mail\Transport\Smtp as SmtpTransport;
use Zend\Mail\Transport\SmtpOptions;

// Setup SMTP transport using PLAIN authentication
$transport = new SmtpTransport();
$options   = new SmtpOptions([
    'name'              => 'localhost.localdomain',
    'host'              => '127.0.0.1',
    'connection_class'  => 'plain',
    'connection_config' => [
        'username' => 'user',
        'password' => 'pass',
    ],
]);
$transport->setOptions($options);
```

### SMTP Transport Usage with LOGIN AUTH

```php
use Zend\Mail\Transport\Smtp as SmtpTransport;
use Zend\Mail\Transport\SmtpOptions;

// Setup SMTP transport using LOGIN authentication
$transport = new SmtpTransport();
$options   = new SmtpOptions([
    'name'              => 'localhost.localdomain',
    'host'              => '127.0.0.1',
    'connection_class'  => 'login',
    'connection_config' => [
        'username' => 'user',
        'password' => 'pass',
    ],
]);
$transport->setOptions($options);
```

### SMTP Transport Usage with CRAM-MD5 AUTH

```php
use Zend\Mail\Transport\Smtp as SmtpTransport;
use Zend\Mail\Transport\SmtpOptions;

// Setup SMTP transport using CRAM-MD5 authentication
$transport = new SmtpTransport();
$options   = new SmtpOptions([
    'name'              => 'localhost.localdomain',
    'host'              => '127.0.0.1',
    'connection_class'  => 'crammd5',
    'connection_config' => [
        'username' => 'user',
        'password' => 'pass',
    ],
]);
$transport->setOptions($options);
```

### SMTP Transport Usage with PLAIN AUTH over TLS

```php
use Zend\Mail\Transport\Smtp as SmtpTransport;
use Zend\Mail\Transport\SmtpOptions;

// Setup SMTP transport using PLAIN authentication over TLS
$transport = new SmtpTransport();
$options   = new SmtpOptions([
    'name'              => 'example.com',
    'host'              => '127.0.0.1',
    'port'              => 587,
    // Notice port change for TLS is 587
    'connection_class'  => 'plain',
    'connection_config' => [
        'username' => 'user',
        'password' => 'pass',
        'ssl'      => 'tls',
    ],
]);
$transport->setOptions($options);
```

## Configuration Options

### name
Name of the SMTP host; defaults to "localhost".

### host

Remote hostname or IP address; defaults to "127.0.0.1".

### port

Port on which the remote host is listening; defaults to "25".

### connection\_class

Fully-qualified classname or short name resolvable via `Zend\Mail\Protocol\SmtpLoader`. Typically,
this will be one of "smtp", "plain", "login", or "crammd5", and defaults to "smtp".

Typically, the connection class should extend the `Zend\Mail\Protocol\AbstractProtocol` class, and
specifically the SMTP variant.

### connection\_config

Optional associative array of parameters to pass to the [connection
class](#connection_class) in order to configure it. By default this is empty.
For connection classes other than the default, you will typically need to define
the "username" and "password" options. For secure connections you will use the
"ssl" =&gt; "tls" and port 587 for TLS or "ssl" =&gt; "ssl" and port 465 for
SSL.

## Available Methods

### getName

`getName()`

Returns the string name of the local client hostname.

### setName

`setName(string $name)`

Set the string name of the local client hostname.

Implements a fluent interface.

### getConnectionClass

`getConnectionClass()`

Returns a string indicating the connection class name to use.

### setConnectionClass

`setConnectionClass(string $connectionClass)`

Set the connection class to use.

Implements a fluent interface.

### getConnectionConfig

`getConnectionConfig()`

Get configuration for the connection class.

Returns array.

### setConnectionConfig

`setConnectionConfig(array $config)`

Set configuration for the connection class. Typically, if using anything other than the default
connection class, this will be an associative array with the keys "username" and "password".

Implements a fluent interface.

### getHost

`getHost()`

Returns a string indicating the IP address or host name of the SMTP server via which to send
messages.

### setHost

`setHost(string $host)`

Set the SMTP host name or IP address.

Implements a fluent interface.

### getPort

`getPort()`

Retrieve the integer port on which the SMTP host is listening.

### setPort

`setPort(int $port)`

Set the port on which the SMTP host is listening.

Implements a fluent interface.

### \_\_construct

`__construct(null|array|Traversable $config)`

Instantiate the class, and optionally configure it with values provided.

## Examples

<<<<<<< HEAD
Please see the [Quick Start](zend.mail.smtp-options.quick-start.md) for examples.
=======
Please see the [Quick Start](zend.mail.smtp.options.md) for examples.
>>>>>>> 8b2db790
<|MERGE_RESOLUTION|>--- conflicted
+++ resolved
@@ -220,8 +220,4 @@
 
 ## Examples
 
-<<<<<<< HEAD
-Please see the [Quick Start](zend.mail.smtp-options.quick-start.md) for examples.
-=======
-Please see the [Quick Start](zend.mail.smtp.options.md) for examples.
->>>>>>> 8b2db790
+Please see the [Quick Start](zend.mail.smtp.options.md) for examples.