--- conflicted
+++ resolved
@@ -91,14 +91,10 @@
      */
     public function setTransferEncoding($transferEncoding)
     {
-<<<<<<< HEAD
-        if (!in_array($transferEncoding, static::$allowedTransferEncodings)) {
-=======
         // Per RFC 1521, the value of the header is not case sensitive
         $transferEncoding = strtolower($transferEncoding);
 
-        if (!in_array($transferEncoding, self::$allowedTransferEncodings)) {
->>>>>>> b7abbec2
+        if (!in_array($transferEncoding, static::$allowedTransferEncodings)) {
             throw new Exception\InvalidArgumentException(sprintf(
                 '%s expects one of "'. implode(', ', static::$allowedTransferEncodings) . '"; received "%s"',
                 __METHOD__,
