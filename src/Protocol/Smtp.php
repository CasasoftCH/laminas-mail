<?php
/**
 * Zend Framework (http://framework.zend.com/)
 *
 * @link      http://github.com/zendframework/zf2 for the canonical source repository
 * @copyright Copyright (c) 2005-2015 Zend Technologies USA Inc. (http://www.zend.com)
 * @license   http://framework.zend.com/license/new-bsd New BSD License
 */

namespace Zend\Mail\Protocol;

/**
 * SMTP implementation of Zend\Mail\Protocol\AbstractProtocol
 *
 * Minimum implementation according to RFC2821: EHLO, MAIL FROM, RCPT TO, DATA, RSET, NOOP, QUIT
 */
class Smtp extends AbstractProtocol
{
    /**
     * The transport method for the socket
     *
     * @var string
     */
    protected $transport = 'tcp';

    /**
     * Indicates that a session is requested to be secure
     *
     * @var string
     */
    protected $secure;

    /**
     * Indicates an smtp session has been started by the HELO command
     *
     * @var bool
     */
    protected $sess = false;

    /**
     * Indicates an smtp AUTH has been issued and authenticated
     *
     * @var bool
     */
    protected $auth = false;

    /**
     * Indicates a MAIL command has been issued
     *
     * @var bool
     */
    protected $mail = false;

    /**
     * Indicates one or more RCTP commands have been issued
     *
     * @var bool
     */
    protected $rcpt = false;

    /**
     * Indicates that DATA has been issued and sent
     *
     * @var bool
     */
    protected $data = null;

    /**
     * Constructor.
     *
     * The first argument may be an array of all options. If so, it must include
     * the 'host' and 'port' keys in order to ensure that all required values
     * are present.
     *
     * @param  string|array $host
     * @param  null|int $port
     * @param  null|array   $config
     * @throws Exception\InvalidArgumentException
     */
    public function __construct($host = '127.0.0.1', $port = null, array $config = null)
    {
        // Did we receive a configuration array?
        if (is_array($host)) {
            // Merge config array with principal array, if provided
            if (is_array($config)) {
                $config = array_replace_recursive($host, $config);
            } else {
                $config = $host;
            }

            // Look for a host key; if none found, use default value
            if (isset($config['host'])) {
                $host = $config['host'];
            } else {
                $host = '127.0.0.1';
            }

            // Look for a port key; if none found, use default value
            if (isset($config['port'])) {
                $port = $config['port'];
            } else {
                $port = null;
            }
        }

        // If we don't have a config array, initialize it
        if (null === $config) {
            $config = [];
        }

        if (isset($config['ssl'])) {
            switch (strtolower($config['ssl'])) {
                case 'tls':
                    $this->secure = 'tls';
                    break;

                case 'ssl':
                    $this->transport = 'ssl';
                    $this->secure = 'ssl';
                    if ($port === null) {
                        $port = 465;
                    }
                    break;

                default:
                    throw new Exception\InvalidArgumentException($config['ssl'] . ' is unsupported SSL type');
            }
        }

        // If no port has been specified then check the master PHP ini file. Defaults to 25 if the ini setting is null.
        if ($port === null) {
            if (($port = ini_get('smtp_port')) == '') {
                $port = 25;
            }
        }

        parent::__construct($host, $port);
    }


    /**
     * Connect to the server with the parameters given in the constructor.
     *
     * @return bool
     */
    public function connect()
    {
        return $this->_connect($this->transport . '://' . $this->host . ':' . $this->port);
    }


    /**
     * Initiate HELO/EHLO sequence and set flag to indicate valid smtp session
     *
     * @param  string $host The client hostname or IP address (default: 127.0.0.1)
     * @throws Exception\RuntimeException
     */
    public function helo($host = '127.0.0.1')
    {
        // Respect RFC 2821 and disallow HELO attempts if session is already initiated.
        if ($this->sess === true) {
            throw new Exception\RuntimeException('Cannot issue HELO to existing session');
        }

        // Validate client hostname
        if (!$this->validHost->isValid($host)) {
            throw new Exception\RuntimeException(implode(', ', $this->validHost->getMessages()));
        }

        // Initiate helo sequence
        $this->_expect(220, 300); // Timeout set for 5 minutes as per RFC 2821 4.5.3.2
        $this->_ehlo($host);

        // If a TLS session is required, commence negotiation
        if ($this->secure == 'tls') {
            $this->_send('STARTTLS');
            $this->_expect(220, 180);
            if (!stream_socket_enable_crypto($this->socket, true, STREAM_CRYPTO_METHOD_TLS_CLIENT)) {
                throw new Exception\RuntimeException('Unable to connect via TLS');
            }
            $this->_ehlo($host);
        }

        $this->_startSession();
        $this->auth();
    }

    /**
     * Returns the perceived session status
     *
     * @return bool
     */
    public function hasSession()
    {
        return $this->sess;
    }

    /**
     * Send EHLO or HELO depending on capabilities of smtp host
     *
     * @param  string $host The client hostname or IP address (default: 127.0.0.1)
     * @throws \Exception|Exception\ExceptionInterface
     */
    protected function _ehlo($host)
    {
        // Support for older, less-compliant remote servers. Tries multiple attempts of EHLO or HELO.
        try {
            $this->_send('EHLO ' . $host);
            $this->_expect(250, 300); // Timeout set for 5 minutes as per RFC 2821 4.5.3.2
        } catch (Exception\ExceptionInterface $e) {
            $this->_send('HELO ' . $host);
            $this->_expect(250, 300); // Timeout set for 5 minutes as per RFC 2821 4.5.3.2
        } catch (\Exception $e) {
            throw $e;
        }
    }


    /**
     * Issues MAIL command
     *
     * @param  string $from Sender mailbox
     * @throws Exception\RuntimeException
     */
    public function mail($from)
    {
        if ($this->sess !== true) {
            throw new Exception\RuntimeException('A valid session has not been started');
        }

        $this->_send('MAIL FROM:<' . $from . '>');
        $this->_expect(250, 300); // Timeout set for 5 minutes as per RFC 2821 4.5.3.2

        // Set mail to true, clear recipients and any existing data flags as per 4.1.1.2 of RFC 2821
        $this->mail = true;
        $this->rcpt = false;
        $this->data = false;
    }


    /**
     * Issues RCPT command
     *
     * @param  string $to Receiver(s) mailbox
     * @throws Exception\RuntimeException
     */
    public function rcpt($to)
    {
        if ($this->mail !== true) {
            throw new Exception\RuntimeException('No sender reverse path has been supplied');
        }

        // Set rcpt to true, as per 4.1.1.3 of RFC 2821
        $this->_send('RCPT TO:<' . $to . '>');
        $this->_expect([250, 251], 300); // Timeout set for 5 minutes as per RFC 2821 4.5.3.2
        $this->rcpt = true;
    }


    /**
     * Issues DATA command
     *
     * @param  string $data
     * @throws Exception\RuntimeException
     */
    public function data($data)
    {
        // Ensure recipients have been set
        if ($this->rcpt !== true) { // Per RFC 2821 3.3 (page 18)
            throw new Exception\RuntimeException('No recipient forward path has been supplied');
        }

        $this->_send('DATA');
        $this->_expect(354, 120); // Timeout set for 2 minutes as per RFC 2821 4.5.3.2

<<<<<<< HEAD
        // Handle CRLF (\r\n) and LF (\n), remove CR (\r)
        $data = str_replace("\r", '', $data);
        $data = explode("\n", $data);

        foreach ($data as $line) {
=======
        if (($fp = fopen("php://temp", "r+")) === false) {
            throw new Exception\RuntimeException('cannot fopen');
        }
        if (fwrite($fp, $data) === false) {
            throw new Exception\RuntimeException('cannot fwrite');
        }
        unset($data);
        rewind($fp);
        //max line length is 998 char + \r\n = 1000
        while (($line = stream_get_line($fp, 1000, "\n")) !== false) {
            $line = rtrim($line, "\r");
>>>>>>> 24743907
            if (isset($line[0]) && $line[0] === '.') {
                // Escape lines prefixed with a '.'
                $line = '.' . $line;
            }
            $this->_send($line);
        }
        fclose($fp);

        $this->_send('.');
        $this->_expect(250, 600); // Timeout set for 10 minutes as per RFC 2821 4.5.3.2
        $this->data = true;
    }


    /**
     * Issues the RSET command end validates answer
     *
     * Can be used to restore a clean smtp communication state when a transaction has been cancelled or commencing a new transaction.
     *
     */
    public function rset()
    {
        $this->_send('RSET');
        // MS ESMTP doesn't follow RFC, see [ZF-1377]
        $this->_expect([250, 220]);

        $this->mail = false;
        $this->rcpt = false;
        $this->data = false;
    }

    /**
     * Issues the NOOP command end validates answer
     *
     * Not used by Zend\Mail, could be used to keep a connection alive or check if it is still open.
     *
     */
    public function noop()
    {
        $this->_send('NOOP');
        $this->_expect(250, 300); // Timeout set for 5 minutes as per RFC 2821 4.5.3.2
    }

    /**
     * Issues the VRFY command end validates answer
     *
     * Not used by Zend\Mail.
     *
     * @param  string $user User Name or eMail to verify
     */
    public function vrfy($user)
    {
        $this->_send('VRFY ' . $user);
        $this->_expect([250, 251, 252], 300); // Timeout set for 5 minutes as per RFC 2821 4.5.3.2
    }

    /**
     * Issues the QUIT command and clears the current session
     *
     */
    public function quit()
    {
        if ($this->sess) {
            $this->auth = false;
            $this->_send('QUIT');
            $this->_expect(221, 300); // Timeout set for 5 minutes as per RFC 2821 4.5.3.2
            $this->_stopSession();
        }
    }

    /**
     * Default authentication method
     *
     * This default method is implemented by AUTH adapters to properly authenticate to a remote host.
     *
     * @throws Exception\RuntimeException
     */
    public function auth()
    {
        if ($this->auth === true) {
            throw new Exception\RuntimeException('Already authenticated for this session');
        }
    }

    /**
     * Closes connection
     *
     */
    public function disconnect()
    {
        $this->_disconnect();
    }

    /**
     * Disconnect from remote host and free resource
     */
    protected function _disconnect()
    {
        // Make sure the session gets closed
        $this->quit();
        parent::_disconnect();
    }

    /**
     * Start mail session
     *
     */
    protected function _startSession()
    {
        $this->sess = true;
    }

    /**
     * Stop mail session
     *
     */
    protected function _stopSession()
    {
        $this->sess = false;
    }
}<|MERGE_RESOLUTION|>--- conflicted
+++ resolved
@@ -273,13 +273,6 @@
         $this->_send('DATA');
         $this->_expect(354, 120); // Timeout set for 2 minutes as per RFC 2821 4.5.3.2
 
-<<<<<<< HEAD
-        // Handle CRLF (\r\n) and LF (\n), remove CR (\r)
-        $data = str_replace("\r", '', $data);
-        $data = explode("\n", $data);
-
-        foreach ($data as $line) {
-=======
         if (($fp = fopen("php://temp", "r+")) === false) {
             throw new Exception\RuntimeException('cannot fopen');
         }
@@ -288,10 +281,10 @@
         }
         unset($data);
         rewind($fp);
-        //max line length is 998 char + \r\n = 1000
+
+        // max line length is 998 char + \r\n = 1000
         while (($line = stream_get_line($fp, 1000, "\n")) !== false) {
             $line = rtrim($line, "\r");
->>>>>>> 24743907
             if (isset($line[0]) && $line[0] === '.') {
                 // Escape lines prefixed with a '.'
                 $line = '.' . $line;
