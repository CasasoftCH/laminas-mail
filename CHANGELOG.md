--- conflicted
+++ resolved
@@ -2,7 +2,6 @@
 
 All notable changes to this project will be documented in this file, in reverse chronological order by release.
 
-<<<<<<< HEAD
 ## 2.13.0 - TBD
 
 ### Added
@@ -24,7 +23,7 @@
 ### Fixed
 
 - Nothing.
-=======
+
 ## 2.12.5 - 2020-12-31
 
 
@@ -43,7 +42,6 @@
 #### Bug
 
  - [108: Fix Invalid header line for Content-Disposition string - incomplete continuation](https://github.com/laminas/laminas-mail/pull/108) thanks to @glensc
->>>>>>> ed5b36a0
 
 ## 2.12.3 - TBD
 
