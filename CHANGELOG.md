# Changelog

All notable changes to this project will be documented in this file, in reverse chronological order by release.

<<<<<<< HEAD
=======
## 2.12.0 - 2020-07-30

### Added

- [#95](https://github.com/laminas/laminas-mail/pull/95) adds a new interface, `Laminas\Mail\Header\HeaderLocatorInterface`. This defines classes that will locate header classes based on an email header name.

- [#95](https://github.com/laminas/laminas-mail/pull/95) adds a new class, `Laminas\Mail\Header\HeaderLocator`, implementing `Laminas\Mail\Header\HeaderLocatorInterface`. This is the default implementation of that new interface.

- [#95](https://github.com/laminas/laminas-mail/pull/95) adds the methods `setHeaderLocator(Laminas\Mail\Header\HeaderLocatorInterface $locator)` and `getHeaderLocator(): Laminas\Mail\Header\HeaderLocatorInterface` to the `Laminas\Mail\Headers` implementation. Users are encouraged to use these when providing custom header implementations in order to prepare for a 3.0 release.  **The value of `getHeaderLocator()` will now be used as the default mechanism for resolving header names to header classes.**

- [#94](https://github.com/laminas/laminas-mail/pull/94) and [#99](https://github.com/laminas/laminas-mail/pull/99) add the "novalidatecert" option for each of the POP3, IMAP, and SMTP protocol implementations. When toggled true, you can connect to servers using self-signed certificates.

### Changed

- [#95](https://github.com/laminas/laminas-mail/pull/95) bumps the minimum supported PHP version to 7.1.

### Deprecated

- [#99](https://github.com/laminas/laminas-mail/pull/99) deprecates the `Laminas\Mail\Protocol\AbstractProtocol::_connect()` method, as it is no longer used internally.

- [#95](https://github.com/laminas/laminas-mail/pull/95) deprecates `Laminas\Mail\Header\HeaderLoader` in favor of the new `Laminas\Mail\Header\HeaderLocator` class. The class will be removed in version 3.0.0.

- [#95](https://github.com/laminas/laminas-mail/pull/95) deprecates the `Headers::getPluginClassLoader()` and `Headers::setPluginClassLoader()` methods, in favor of the new `setHeaderLocator()` and `getHeaderLocator()` methods. These methods will be removed in version 3.0.0, and laminas-loader `PluginClassLocator` instances will no longer be supported. Please update your code to use the new `HeaderLocatorInterface` instead.

### Removed

- [#98](https://github.com/laminas/laminas-mail/pull/98) removes `Laminas\Mail\Transport\Null`, as it is unusable with the new minimum supported PHP version (7.1). Users should use `Laminas\Mail\Transport\InMemory` instead. As this has been the default when requesting a "null" transport from `Laminas\Mail\Transport\Factory` for the past several minor releases, end-users should be unaffected. However, **users are encouraged to specify "inmemory" instead of "null" when requiring a no-op transport.**

### Fixed

- Nothing.

>>>>>>> bfb546bb
## 2.11.1 - 2020-07-28

### Added

- Nothing.

### Changed

- Nothing.

### Deprecated

- Nothing.

### Removed

- Nothing.

### Fixed

- [#97](https://github.com/laminas/laminas-mail/pull/97) adds code to `Header\ContentType::addParameter()` to ensure the value is trimmed of whitespace, fixing issues whereby filenames might contain a leading or trailing space.

## 2.11.0 - 2020-06-30

### Added

- [#31](https://github.com/laminas/laminas-mail/pull/31) adds the class `Laminas\Main\Header\ContentDisposition`, which implements `Laminas\Mail\Header\UnstructuredInterface`, and which provides propery encoding and escaping for `Content-Disposition` mail headers.

### Changed

- Nothing.

### Deprecated

- Nothing.

### Removed

- Nothing.

### Fixed

- [#31](https://github.com/laminas/laminas-mail/pull/31) provides a fix to ensure that the `Content-Disposition` header is properly encoded.

## 2.10.2 - 2020-06-30

### Added

- Nothing.

### Changed

- Nothing.

### Deprecated

- Nothing.

### Removed

- Nothing.

### Fixed

- [#89](https://github.com/laminas/laminas-mail/pull/89) corrects two parameter typehints within the Storage subcomponent to correctly detail what they allow.

- [#93](https://github.com/laminas/laminas-mail/pull/93) fixes an issue whereby an address containing a `;` character was not getting quoted, causing it to be interpreted as an address separator instead of part of the address.

## 2.10.1 - 2020-04-21

### Added

- [#81](https://github.com/laminas/laminas-mail/pull/81) adds PHP 7.3 and 7.4 support.

### Changed

- Nothing.

### Deprecated

- Nothing.

### Removed

- Nothing.

### Fixed

- [#83](https://github.com/laminas/laminas-mail/pull/83) fixes PHPDocs in `Transport\InMemory` (last message can be `null`).

- [#84](https://github.com/laminas/laminas-mail/pull/84) fixes PHP 7.4 compatibility.

- [#82](https://github.com/laminas/laminas-mail/pull/82) fixes numerous issues in `Storage\Maildir`. This storage adapter was not working before and unit tests were disabled. 

- [#75](https://github.com/laminas/laminas-mail/pull/75) fixes how `Laminas\Mail\Header\ListParser::parse()` parses the string with quotes.

- [#88](https://github.com/laminas/laminas-mail/pull/88) fixes recognising encoding of `Subject` and `GenericHeader` headers.

## 2.10.0 - 2018-06-07

### Added

- [zendframework/zend-mail#213](https://github.com/zendframework/zend-mail/pull/213) re-adds support for PHP 5.6 and 7.0; Laminas policy is never
  to bump the major version of a PHP requirement unless the package is bumping major version.

- [zendframework/zend-mail#172](https://github.com/zendframework/zend-mail/pull/172) adds the flag `connection_time_limit` to the possible `Laminas\Mail\Transport\Smtp` options.
  This flag, when provided as a positive integer, and in conjunction with the `use_complete_quit` flag, will
  reconnect to the server after the specified interval.

- [zendframework/zend-mail#166](https://github.com/zendframework/zend-mail/pull/166) adds functionality for handling `References` and `In-Reply-To` headers.

- [zendframework/zend-mail#148](https://github.com/zendframework/zend-mail/pull/148) adds the optional constructor argument `$comment` and the method `getComment()` to the class
  `Laminas\Mail\Address`. When a comment is present, `toString()` will include it in the representation.

- [zendframework/zend-mail#148](https://github.com/zendframework/zend-mail/pull/148) adds the method `Laminas\Mail\Address::fromString(string $address, $comment = null) : Address`.
  The method can be used to generate an instance from a string containing a `(name)?<email>` value.
  The `$comment` argument can be used to associate a comment with the address.

### Changed

- [zendframework/zend-mail#196](https://github.com/zendframework/zend-mail/pull/196) updates how the `Headers::fromString()` handles header line continuations
  that include a single empty line, ensuring they are concatenated to the
  header value.

- [zendframework/zend-mail#165](https://github.com/zendframework/zend-mail/pull/165) changes the `AbstractAddressList` IDN&lt;-&gt;ASCII conversion; it now no longer requires
  ext-intl, but instead uses a bundled true/punycode library to accomplish it. This also means that
  the conversions will work on any PHP installation.

### Deprecated

- Nothing.

### Removed

- Nothing.

### Fixed

- [zendframework/zend-mail#211](https://github.com/zendframework/zend-mail/pull/211) fixes how the `ContentType` header class parses the value it receives. Previously,
  it was incorrectly splitting the value on semi-colons that were inside quotes; in now correctly
  ignores them.

- [zendframework/zend-mail#204](https://github.com/zendframework/zend-mail/pull/204) fixes `HeaderWrap::mimeDecodeValue()` behavior when handling a multiline UTF-8
  header split across a character. The fix will only work when ext-imap is present, however.

- [zendframework/zend-mail#164](https://github.com/zendframework/zend-mail/pull/164) fixes the return value from `Laminas\Mail\Protocol\Imap::capability()` when no response is
  returned from the server; previously, it returned `false`, but now correctly returns an empty array.

- [zendframework/zend-mail#148](https://github.com/zendframework/zend-mail/pull/148) fixes how `Laminas\Mail\Header\AbstractAddressList` parses address values, ensuring
  that they now retain any address comment discovered to include in the generated `Laminas\Mail\Address` instances.

- [zendframework/zend-mail#147](https://github.com/zendframework/zend-mail/pull/147) fixes how address lists are parsed, expanding the functionality to allow either
  `,` or `;` delimiters (or both in combination).

## 2.9.0 - 2017-03-01

### Added

- [zendframework/zend-mail#177](https://github.com/zendframework/zend-mail/issues/177)
  [zendframework/zend-mail#181](https://github.com/zendframework/zend-mail/pull/181)
  [zendframework/zend-mail#192](https://github.com/zendframework/zend-mail/pull/192)
  [zendframework/zend-mail#189](https://github.com/zendframework/zend-mail/pull/189) PHP 7.2 support
- [zendframework/zend-mail#73](https://github.com/zendframework/zend-mail/issues/73)
  [zendframework/zend-mail#160](https://github.com/zendframework/zend-mail/pull/160) Support for
  mails that don't have a `To`, as long as `Cc` or `Bcc` are set.
- [zendframework/zend-mail#161](https://github.com/zendframework/zend-mail/issues/161) removed
  useless try-catch that just re-throws.
- [zendframework/zend-mail#134](https://github.com/zendframework/zend-mail/issues/134) simplified
  checks for the existence of some string sub-sequences, which were
  needlessly performed via regular expressions

### Deprecated

- Nothing.

### Removed

- Nothing.

### Fixed

- [zendframework/zend-mail#188](https://github.com/zendframework/zend-mail/pull/188) split strings
  before calling `iconv_mime_decode()`, which destroys newlines, rendering
  DKIM parsing useless.
- [zendframework/zend-mail#156](https://github.com/zendframework/zend-mail/pull/156) fixed a
  regression in which `<` and `>` would appear doubled in message
  identifiers.
- [zendframework/zend-mail#143](https://github.com/zendframework/zend-mail/pull/143) fixed parsing
  of `<` and `>` being part of the email address comment.

## 2.8.0 - 2017-06-08

### Added

- [zendframework/zend-mail#117](https://github.com/zendframework/zend-mail/pull/117) adds support
  configuring whether or not an SMTP transport should issue a `QUIT` at
  `__destruct()` and/or end of script execution. Use the `use_complete_quit`
  configuration flag and/or the `setuseCompleteQuit($flag)` method to change
  the setting (default is to enable this behavior, which was the previous
  behavior).
- [zendframework/zend-mail#128](https://github.com/zendframework/zend-mail/pull/128) adds a
  requirement on ext/iconv, as it is used internally.
- [zendframework/zend-mail#132](https://github.com/zendframework/zend-mail/pull/132) bumps minimum
  php version to 5.6
- [zendframework/zend-mail#144](https://github.com/zendframework/zend-mail/pull/144) adds support
  for TLS versions 1.1 and 1.2 for all protocols supporting TLS operations.

### Changed

- [zendframework/zend-mail#140](https://github.com/zendframework/zend-mail/pull/140) updates the
  `Sendmail` transport such that `From` and `Sender` addresses are passed to
  `escapeshellarg()` when forming the `-f` argument for the `sendmail` binary.
  While malformed addresses should never reach this class, this extra hardening
  helps ensure safety in cases where a developer codes their own
  `AddressInterface` implementations for these types of addresses.
- [zendframework/zend-mail#141](https://github.com/zendframework/zend-mail/pull/141) updates
  `Laminas\Mail\Message::getHeaders()` to throw an exception in a case where the
  `$headers` property is not a `Headers` instance.
- [zendframework/zend-mail#150](https://github.com/zendframework/zend-mail/pull/150) updates the
  `Smtp` protocol to allow an empty or `none` value for the SSL configuration
  value.

### Deprecated

- Nothing.

### Removed

- Nothing.

### Fixed

- [zendframework/zend-mail#151](https://github.com/zendframework/zend-mail/pull/151) fixes a condition
  in the `Sendmail` transport whereby CLI parameters were not properly trimmed.

## 2.7.3 - 2017-02-14

### Added

- Nothing.

### Deprecated

- Nothing.

### Removed

- Nothing.

### Fixed

- [zendframework/zend-mail#93](https://github.com/zendframework/zend-mail/pull/93) fixes a situation
  whereby `getSender()` was unintentionally creating a blank `Sender` header,
  instead of returning `null` if none exists, fixing an issue in the SMTP
  transport.
- [zendframework/zend-mail#105](https://github.com/zendframework/zend-mail/pull/105) fixes the header
  implementation to allow zero (`0`) values for header values.
- [zendframework/zend-mail#116](https://github.com/zendframework/zend-mail/pull/116) fixes how the
  `AbstractProtocol` handles `stream_socket_client()` errors, ensuring an
  exception is thrown with detailed information regarding the failure.

## 2.7.2 - 2016-12-19

### Added

- Nothing.

### Deprecated

- Nothing.

### Removed

- Nothing.

### Fixed

- Fixes [ZF2016-04](https://framework.zend.com/security/advisory/ZF2016-04).

## 2.7.1 - 2016-05-09

### Added

- [zendframework/zend-mail#38](https://github.com/zendframework/zend-mail/pull/38) adds support in the
  IMAP protocol adapter for fetching items by UID.
- [zendframework/zend-mail#88](https://github.com/zendframework/zend-mail/pull/88) adds and publishes
  documentation to https://docs.laminas.dev/laminas-mail/

### Deprecated

- Nothing.

### Removed

- Nothing.

### Fixed

- [zendframework/zend-mail#9](https://github.com/zendframework/zend-mail/pull/9) fixes the
  `Laminas\Mail\Header\Sender::fromString()` implementation to more closely follow
  the ABNF defined in RFC-5322, specifically to allow addresses in the form
  `user@domain` (with no TLD).
- [zendframework/zend-mail#28](https://github.com/zendframework/zend-mail/pull/28) and
  [zendframework/zend-mail#87](https://github.com/zendframework/zend-mail/pull/87) fix header value
  validation when headers wrap using the sequence `\r\n\t`; prior to this
  release, such sequences incorrectly marked a header value invalid.
- [zendframework/zend-mail#37](https://github.com/zendframework/zend-mail/pull/37) ensures that empty
  lines do not result in PHP errors when consuming messages from a Courier IMAP
  server.
- [zendframework/zend-mail#81](https://github.com/zendframework/zend-mail/pull/81) fixes the validation
  in `Laminas\Mail\Address` to also DNS hostnames as well as local addresses.

## 2.7.0 - 2016-04-11

### Added

- [zendframework/zend-mail#41](https://github.com/zendframework/zend-mail/pull/41) adds support for
  IMAP delimiters in the IMAP storage adapter.
- [zendframework/zend-mail#80](https://github.com/zendframework/zend-mail/pull/80) adds:
  - `Laminas\Mail\Protocol\SmtpPluginManagerFactory`, for creating and returning an
    `SmtpPluginManagerFactory` instance.
  - `Laminas\Mail\ConfigProvider`, which maps the `SmtpPluginManager` to the above
    factory.
  - `Laminas\Mail\Module`, which does the same, for laminas-mvc contexts.

### Deprecated

- Nothing.

### Removed

- Nothing.

### Fixed

- Nothing.

## 2.6.2 - 2016-04-11

### Added

- Nothing.

### Deprecated

- Nothing.

### Removed

- Nothing.

### Fixed

- [zendframework/zend-mail#44](https://github.com/zendframework/zend-mail/pull/44) fixes an issue with
  decoding of addresses where the full name contains a comma (e.g., "Lastname,
  Firstname").
- [zendframework/zend-mail#45](https://github.com/zendframework/zend-mail/pull/45) ensures that the
  message parser allows deserializing message bodies containing multiple EOL
  sequences.
- [zendframework/zend-mail#78](https://github.com/zendframework/zend-mail/pull/78) fixes the logic of
  `HeaderWrap::canBeEncoded()` to ensure it returns correctly for header lines
  containing at least one multibyte character, and particularly when that
  character falls at specific locations (per a
  [reported bug at php.net](https://bugs.php.net/bug.php?id=53891)).

## 2.6.1 - 2016-02-24

### Added

- Nothing.

### Deprecated

- Nothing.

### Removed

- Nothing.

### Fixed

- [zendframework/zend-mail#72](https://github.com/zendframework/zend-mail/pull/72) re-implements
  `SmtpPluginManager` as a laminas-servicemanager `AbstractPluginManager`, after
  reports that making it standalone broke important extensibility use cases
  (specifically, replacing existing plugins and/or providing additional plugins
  could only be managed with significant code changes).

## 2.6.0 - 2016-02-18

### Added

- Nothing.

### Deprecated

- Nothing.

### Removed

- Nothing.

### Fixed

- [zendframework/zend-mail#47](https://github.com/zendframework/zend-mail/pull/47) updates the
  component to remove the (soft) dependency on laminas-servicemanager, by
  altering the `SmtpPluginManager` to implement container-interop's
  `ContainerInterface` instead of extending from `AbstractPluginManager`.
  Usage remains the same, though developers who were adding services
  to the plugin manager will need to instead extend it now.
- [zendframework/zend-mail#70](https://github.com/zendframework/zend-mail/pull/70) updates dependencies
  to stable, forwards-compatible versions, and removes unused dependencies.

## 2.5.2 - 2015-09-10

### Added

- [zendframework/zend-mail#12](https://github.com/zendframework/zend-mail/pull/12) adds support for
  simple comments in address lists.
- [zendframework/zend-mail#13](https://github.com/zendframework/zend-mail/pull/13) adds support for
  groups in address lists.

### Deprecated

- Nothing.

### Removed

- Nothing.

### Fixed

- [zendframework/zend-mail#26](https://github.com/zendframework/zend-mail/pull/26) fixes the
  `ContentType` header to properly handle parameters with encoded values.
- [zendframework/zend-mail#11](https://github.com/zendframework/zend-mail/pull/11) fixes the
  behavior of the `Sender` header, ensuring it can handle domains that do not
  contain a TLD, as well as addresses referencing mailboxes (no domain).
- [zendframework/zend-mail#24](https://github.com/zendframework/zend-mail/pull/24) fixes parsing of
  mail messages that contain an initial blank line (prior to the headers), a
  situation observed in particular with GMail.<|MERGE_RESOLUTION|>--- conflicted
+++ resolved
@@ -2,8 +2,6 @@
 
 All notable changes to this project will be documented in this file, in reverse chronological order by release.
 
-<<<<<<< HEAD
-=======
 ## 2.12.0 - 2020-07-30
 
 ### Added
@@ -36,7 +34,6 @@
 
 - Nothing.
 
->>>>>>> bfb546bb
 ## 2.11.1 - 2020-07-28
 
 ### Added
