--- conflicted
+++ resolved
@@ -2,7 +2,6 @@
 
 All notable changes to this project will be documented in this file, in reverse chronological order by release.
 
-<<<<<<< HEAD
 ## 2.7.0 - TBD
 
 ### Added
@@ -22,10 +21,7 @@
 
 - Nothing.
 
-## 2.6.2 - TBD
-=======
 ## 2.6.2 - 2016-04-11
->>>>>>> a3abe2ea
 
 ### Added
 
