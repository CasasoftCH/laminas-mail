--- conflicted
+++ resolved
@@ -2,6 +2,28 @@
 
 All notable changes to this project will be documented in this file, in reverse chronological order by release.
 
+## 2.12.3 - TBD
+
+### Added
+
+- Nothing.
+
+### Changed
+
+- Nothing.
+
+### Deprecated
+
+- Nothing.
+
+### Removed
+
+- Nothing.
+
+### Fixed
+
+- [#107](https://github.com/laminas/laminas-mail/pull/107) corrects a return type annotation in Laminas\Mail\Address\AddressInterface and in implementer.
+
 ## 2.12.2 - 2020-08-06
 
 ### Added
@@ -22,13 +44,9 @@
 
 ### Fixed
 
-<<<<<<< HEAD
 - [#103](https://github.com/laminas/laminas-mail/pull/103) fixes issues on Windows whereby the "Subject" and "To" headers were duplicated.
 
 - [#104](https://github.com/laminas/laminas-mail/pull/104) fixes an issue that occured when the `Sendmail` transport was configured with a `-f` option (From address). Prior to the fix, the option would be overwritten by the message `From` or `Sender` headers, which could lead to errors on systems where all mail must be sent from a specific address. The fixed behavior is to always honor the `-f` option, and ignore the `From` and `Sender` headers if it was provided to the transport.
-=======
-- [#107](https://github.com/laminas/laminas-mail/pull/107) corrects a return type annotation in Laminas\Mail\Address\AddressInterface and in implementer.
->>>>>>> 1bb79116
 
 ## 2.12.1 - 2020-08-05
 
