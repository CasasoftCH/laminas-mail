# Changelog

All notable changes to this project will be documented in this file, in reverse chronological order by release.

<<<<<<< HEAD
## 2.13.0 - TBD
=======
## 2.12.3 - TBD
>>>>>>> c154a733

### Added

- Nothing.

### Changed

- Nothing.

### Deprecated

- Nothing.

### Removed

- Nothing.

### Fixed

<<<<<<< HEAD
- Nothing.
=======
- [#107](https://github.com/laminas/laminas-mail/pull/107) corrects a return type annotation in Laminas\Mail\Address\AddressInterface and in implementer.
>>>>>>> c154a733

## 2.12.2 - 2020-08-06

### Added

- Nothing.

### Changed

- Nothing.

### Deprecated

- Nothing.

### Removed

- Nothing.

### Fixed

- [#103](https://github.com/laminas/laminas-mail/pull/103) fixes issues on Windows whereby the "Subject" and "To" headers were duplicated.

- [#104](https://github.com/laminas/laminas-mail/pull/104) fixes an issue that occured when the `Sendmail` transport was configured with a `-f` option (From address). Prior to the fix, the option would be overwritten by the message `From` or `Sender` headers, which could lead to errors on systems where all mail must be sent from a specific address. The fixed behavior is to always honor the `-f` option, and ignore the `From` and `Sender` headers if it was provided to the transport.

## 2.12.1 - 2020-08-05

### Added

- Nothing.

### Changed

- Nothing.

### Deprecated

- Nothing.

### Removed

- Nothing.

### Fixed

- [#102](https://github.com/laminas/laminas-mail/pull/102) corrects a parameter typehint and a return type within the `Protocol\Imap` subcomponent to correctly detail what they allow.

## 2.12.0 - 2020-07-30

### Added

- [#95](https://github.com/laminas/laminas-mail/pull/95) adds a new interface, `Laminas\Mail\Header\HeaderLocatorInterface`. This defines classes that will locate header classes based on an email header name.

- [#95](https://github.com/laminas/laminas-mail/pull/95) adds a new class, `Laminas\Mail\Header\HeaderLocator`, implementing `Laminas\Mail\Header\HeaderLocatorInterface`. This is the default implementation of that new interface.

- [#95](https://github.com/laminas/laminas-mail/pull/95) adds the methods `setHeaderLocator(Laminas\Mail\Header\HeaderLocatorInterface $locator)` and `getHeaderLocator(): Laminas\Mail\Header\HeaderLocatorInterface` to the `Laminas\Mail\Headers` implementation. Users are encouraged to use these when providing custom header implementations in order to prepare for a 3.0 release.  **The value of `getHeaderLocator()` will now be used as the default mechanism for resolving header names to header classes.**

- [#94](https://github.com/laminas/laminas-mail/pull/94) and [#99](https://github.com/laminas/laminas-mail/pull/99) add the "novalidatecert" option for each of the POP3, IMAP, and SMTP protocol implementations. When toggled true, you can connect to servers using self-signed certificates.

### Changed

- [#95](https://github.com/laminas/laminas-mail/pull/95) bumps the minimum supported PHP version to 7.1.

### Deprecated

- [#99](https://github.com/laminas/laminas-mail/pull/99) deprecates the `Laminas\Mail\Protocol\AbstractProtocol::_connect()` method, as it is no longer used internally.

- [#95](https://github.com/laminas/laminas-mail/pull/95) deprecates `Laminas\Mail\Header\HeaderLoader` in favor of the new `Laminas\Mail\Header\HeaderLocator` class. The class will be removed in version 3.0.0.

- [#95](https://github.com/laminas/laminas-mail/pull/95) deprecates the `Headers::getPluginClassLoader()` and `Headers::setPluginClassLoader()` methods, in favor of the new `setHeaderLocator()` and `getHeaderLocator()` methods. These methods will be removed in version 3.0.0, and laminas-loader `PluginClassLocator` instances will no longer be supported. Please update your code to use the new `HeaderLocatorInterface` instead.

### Removed

- [#98](https://github.com/laminas/laminas-mail/pull/98) removes `Laminas\Mail\Transport\Null`, as it is unusable with the new minimum supported PHP version (7.1). Users should use `Laminas\Mail\Transport\InMemory` instead. As this has been the default when requesting a "null" transport from `Laminas\Mail\Transport\Factory` for the past several minor releases, end-users should be unaffected. However, **users are encouraged to specify "inmemory" instead of "null" when requiring a no-op transport.**

### Fixed

- Nothing.

## 2.11.1 - 2020-07-28

### Added

- Nothing.

### Changed

- Nothing.

### Deprecated

- Nothing.

### Removed

- Nothing.

### Fixed

- [#97](https://github.com/laminas/laminas-mail/pull/97) adds code to `Header\ContentType::addParameter()` to ensure the value is trimmed of whitespace, fixing issues whereby filenames might contain a leading or trailing space.

## 2.11.0 - 2020-06-30

### Added

- [#31](https://github.com/laminas/laminas-mail/pull/31) adds the class `Laminas\Main\Header\ContentDisposition`, which implements `Laminas\Mail\Header\UnstructuredInterface`, and which provides propery encoding and escaping for `Content-Disposition` mail headers.

### Changed

- Nothing.

### Deprecated

- Nothing.

### Removed

- Nothing.

### Fixed

- [#31](https://github.com/laminas/laminas-mail/pull/31) provides a fix to ensure that the `Content-Disposition` header is properly encoded.

## 2.10.2 - 2020-06-30

### Added

- Nothing.

### Changed

- Nothing.

### Deprecated

- Nothing.

### Removed

- Nothing.

### Fixed

- [#89](https://github.com/laminas/laminas-mail/pull/89) corrects two parameter typehints within the Storage subcomponent to correctly detail what they allow.

- [#93](https://github.com/laminas/laminas-mail/pull/93) fixes an issue whereby an address containing a `;` character was not getting quoted, causing it to be interpreted as an address separator instead of part of the address.

## 2.10.1 - 2020-04-21

### Added

- [#81](https://github.com/laminas/laminas-mail/pull/81) adds PHP 7.3 and 7.4 support.

### Changed

- Nothing.

### Deprecated

- Nothing.

### Removed

- Nothing.

### Fixed

- [#83](https://github.com/laminas/laminas-mail/pull/83) fixes PHPDocs in `Transport\InMemory` (last message can be `null`).

- [#84](https://github.com/laminas/laminas-mail/pull/84) fixes PHP 7.4 compatibility.

- [#82](https://github.com/laminas/laminas-mail/pull/82) fixes numerous issues in `Storage\Maildir`. This storage adapter was not working before and unit tests were disabled. 

- [#75](https://github.com/laminas/laminas-mail/pull/75) fixes how `Laminas\Mail\Header\ListParser::parse()` parses the string with quotes.

- [#88](https://github.com/laminas/laminas-mail/pull/88) fixes recognising encoding of `Subject` and `GenericHeader` headers.

## 2.10.0 - 2018-06-07

### Added

- [zendframework/zend-mail#213](https://github.com/zendframework/zend-mail/pull/213) re-adds support for PHP 5.6 and 7.0; Laminas policy is never
  to bump the major version of a PHP requirement unless the package is bumping major version.

- [zendframework/zend-mail#172](https://github.com/zendframework/zend-mail/pull/172) adds the flag `connection_time_limit` to the possible `Laminas\Mail\Transport\Smtp` options.
  This flag, when provided as a positive integer, and in conjunction with the `use_complete_quit` flag, will
  reconnect to the server after the specified interval.

- [zendframework/zend-mail#166](https://github.com/zendframework/zend-mail/pull/166) adds functionality for handling `References` and `In-Reply-To` headers.

- [zendframework/zend-mail#148](https://github.com/zendframework/zend-mail/pull/148) adds the optional constructor argument `$comment` and the method `getComment()` to the class
  `Laminas\Mail\Address`. When a comment is present, `toString()` will include it in the representation.

- [zendframework/zend-mail#148](https://github.com/zendframework/zend-mail/pull/148) adds the method `Laminas\Mail\Address::fromString(string $address, $comment = null) : Address`.
  The method can be used to generate an instance from a string containing a `(name)?<email>` value.
  The `$comment` argument can be used to associate a comment with the address.

### Changed

- [zendframework/zend-mail#196](https://github.com/zendframework/zend-mail/pull/196) updates how the `Headers::fromString()` handles header line continuations
  that include a single empty line, ensuring they are concatenated to the
  header value.

- [zendframework/zend-mail#165](https://github.com/zendframework/zend-mail/pull/165) changes the `AbstractAddressList` IDN&lt;-&gt;ASCII conversion; it now no longer requires
  ext-intl, but instead uses a bundled true/punycode library to accomplish it. This also means that
  the conversions will work on any PHP installation.

### Deprecated

- Nothing.

### Removed

- Nothing.

### Fixed

- [zendframework/zend-mail#211](https://github.com/zendframework/zend-mail/pull/211) fixes how the `ContentType` header class parses the value it receives. Previously,
  it was incorrectly splitting the value on semi-colons that were inside quotes; in now correctly
  ignores them.

- [zendframework/zend-mail#204](https://github.com/zendframework/zend-mail/pull/204) fixes `HeaderWrap::mimeDecodeValue()` behavior when handling a multiline UTF-8
  header split across a character. The fix will only work when ext-imap is present, however.

- [zendframework/zend-mail#164](https://github.com/zendframework/zend-mail/pull/164) fixes the return value from `Laminas\Mail\Protocol\Imap::capability()` when no response is
  returned from the server; previously, it returned `false`, but now correctly returns an empty array.

- [zendframework/zend-mail#148](https://github.com/zendframework/zend-mail/pull/148) fixes how `Laminas\Mail\Header\AbstractAddressList` parses address values, ensuring
  that they now retain any address comment discovered to include in the generated `Laminas\Mail\Address` instances.

- [zendframework/zend-mail#147](https://github.com/zendframework/zend-mail/pull/147) fixes how address lists are parsed, expanding the functionality to allow either
  `,` or `;` delimiters (or both in combination).

## 2.9.0 - 2017-03-01

### Added

- [zendframework/zend-mail#177](https://github.com/zendframework/zend-mail/issues/177)
  [zendframework/zend-mail#181](https://github.com/zendframework/zend-mail/pull/181)
  [zendframework/zend-mail#192](https://github.com/zendframework/zend-mail/pull/192)
  [zendframework/zend-mail#189](https://github.com/zendframework/zend-mail/pull/189) PHP 7.2 support
- [zendframework/zend-mail#73](https://github.com/zendframework/zend-mail/issues/73)
  [zendframework/zend-mail#160](https://github.com/zendframework/zend-mail/pull/160) Support for
  mails that don't have a `To`, as long as `Cc` or `Bcc` are set.
- [zendframework/zend-mail#161](https://github.com/zendframework/zend-mail/issues/161) removed
  useless try-catch that just re-throws.
- [zendframework/zend-mail#134](https://github.com/zendframework/zend-mail/issues/134) simplified
  checks for the existence of some string sub-sequences, which were
  needlessly performed via regular expressions

### Deprecated

- Nothing.

### Removed

- Nothing.

### Fixed

- [zendframework/zend-mail#188](https://github.com/zendframework/zend-mail/pull/188) split strings
  before calling `iconv_mime_decode()`, which destroys newlines, rendering
  DKIM parsing useless.
- [zendframework/zend-mail#156](https://github.com/zendframework/zend-mail/pull/156) fixed a
  regression in which `<` and `>` would appear doubled in message
  identifiers.
- [zendframework/zend-mail#143](https://github.com/zendframework/zend-mail/pull/143) fixed parsing
  of `<` and `>` being part of the email address comment.

## 2.8.0 - 2017-06-08

### Added

- [zendframework/zend-mail#117](https://github.com/zendframework/zend-mail/pull/117) adds support
  configuring whether or not an SMTP transport should issue a `QUIT` at
  `__destruct()` and/or end of script execution. Use the `use_complete_quit`
  configuration flag and/or the `setuseCompleteQuit($flag)` method to change
  the setting (default is to enable this behavior, which was the previous
  behavior).
- [zendframework/zend-mail#128](https://github.com/zendframework/zend-mail/pull/128) adds a
  requirement on ext/iconv, as it is used internally.
- [zendframework/zend-mail#132](https://github.com/zendframework/zend-mail/pull/132) bumps minimum
  php version to 5.6
- [zendframework/zend-mail#144](https://github.com/zendframework/zend-mail/pull/144) adds support
  for TLS versions 1.1 and 1.2 for all protocols supporting TLS operations.

### Changed

- [zendframework/zend-mail#140](https://github.com/zendframework/zend-mail/pull/140) updates the
  `Sendmail` transport such that `From` and `Sender` addresses are passed to
  `escapeshellarg()` when forming the `-f` argument for the `sendmail` binary.
  While malformed addresses should never reach this class, this extra hardening
  helps ensure safety in cases where a developer codes their own
  `AddressInterface` implementations for these types of addresses.
- [zendframework/zend-mail#141](https://github.com/zendframework/zend-mail/pull/141) updates
  `Laminas\Mail\Message::getHeaders()` to throw an exception in a case where the
  `$headers` property is not a `Headers` instance.
- [zendframework/zend-mail#150](https://github.com/zendframework/zend-mail/pull/150) updates the
  `Smtp` protocol to allow an empty or `none` value for the SSL configuration
  value.

### Deprecated

- Nothing.

### Removed

- Nothing.

### Fixed

- [zendframework/zend-mail#151](https://github.com/zendframework/zend-mail/pull/151) fixes a condition
  in the `Sendmail` transport whereby CLI parameters were not properly trimmed.

## 2.7.3 - 2017-02-14

### Added

- Nothing.

### Deprecated

- Nothing.

### Removed

- Nothing.

### Fixed

- [zendframework/zend-mail#93](https://github.com/zendframework/zend-mail/pull/93) fixes a situation
  whereby `getSender()` was unintentionally creating a blank `Sender` header,
  instead of returning `null` if none exists, fixing an issue in the SMTP
  transport.
- [zendframework/zend-mail#105](https://github.com/zendframework/zend-mail/pull/105) fixes the header
  implementation to allow zero (`0`) values for header values.
- [zendframework/zend-mail#116](https://github.com/zendframework/zend-mail/pull/116) fixes how the
  `AbstractProtocol` handles `stream_socket_client()` errors, ensuring an
  exception is thrown with detailed information regarding the failure.

## 2.7.2 - 2016-12-19

### Added

- Nothing.

### Deprecated

- Nothing.

### Removed

- Nothing.

### Fixed

- Fixes [ZF2016-04](https://framework.zend.com/security/advisory/ZF2016-04).

## 2.7.1 - 2016-05-09

### Added

- [zendframework/zend-mail#38](https://github.com/zendframework/zend-mail/pull/38) adds support in the
  IMAP protocol adapter for fetching items by UID.
- [zendframework/zend-mail#88](https://github.com/zendframework/zend-mail/pull/88) adds and publishes
  documentation to https://docs.laminas.dev/laminas-mail/

### Deprecated

- Nothing.

### Removed

- Nothing.

### Fixed

- [zendframework/zend-mail#9](https://github.com/zendframework/zend-mail/pull/9) fixes the
  `Laminas\Mail\Header\Sender::fromString()` implementation to more closely follow
  the ABNF defined in RFC-5322, specifically to allow addresses in the form
  `user@domain` (with no TLD).
- [zendframework/zend-mail#28](https://github.com/zendframework/zend-mail/pull/28) and
  [zendframework/zend-mail#87](https://github.com/zendframework/zend-mail/pull/87) fix header value
  validation when headers wrap using the sequence `\r\n\t`; prior to this
  release, such sequences incorrectly marked a header value invalid.
- [zendframework/zend-mail#37](https://github.com/zendframework/zend-mail/pull/37) ensures that empty
  lines do not result in PHP errors when consuming messages from a Courier IMAP
  server.
- [zendframework/zend-mail#81](https://github.com/zendframework/zend-mail/pull/81) fixes the validation
  in `Laminas\Mail\Address` to also DNS hostnames as well as local addresses.

## 2.7.0 - 2016-04-11

### Added

- [zendframework/zend-mail#41](https://github.com/zendframework/zend-mail/pull/41) adds support for
  IMAP delimiters in the IMAP storage adapter.
- [zendframework/zend-mail#80](https://github.com/zendframework/zend-mail/pull/80) adds:
  - `Laminas\Mail\Protocol\SmtpPluginManagerFactory`, for creating and returning an
    `SmtpPluginManagerFactory` instance.
  - `Laminas\Mail\ConfigProvider`, which maps the `SmtpPluginManager` to the above
    factory.
  - `Laminas\Mail\Module`, which does the same, for laminas-mvc contexts.

### Deprecated

- Nothing.

### Removed

- Nothing.

### Fixed

- Nothing.

## 2.6.2 - 2016-04-11

### Added

- Nothing.

### Deprecated

- Nothing.

### Removed

- Nothing.

### Fixed

- [zendframework/zend-mail#44](https://github.com/zendframework/zend-mail/pull/44) fixes an issue with
  decoding of addresses where the full name contains a comma (e.g., "Lastname,
  Firstname").
- [zendframework/zend-mail#45](https://github.com/zendframework/zend-mail/pull/45) ensures that the
  message parser allows deserializing message bodies containing multiple EOL
  sequences.
- [zendframework/zend-mail#78](https://github.com/zendframework/zend-mail/pull/78) fixes the logic of
  `HeaderWrap::canBeEncoded()` to ensure it returns correctly for header lines
  containing at least one multibyte character, and particularly when that
  character falls at specific locations (per a
  [reported bug at php.net](https://bugs.php.net/bug.php?id=53891)).

## 2.6.1 - 2016-02-24

### Added

- Nothing.

### Deprecated

- Nothing.

### Removed

- Nothing.

### Fixed

- [zendframework/zend-mail#72](https://github.com/zendframework/zend-mail/pull/72) re-implements
  `SmtpPluginManager` as a laminas-servicemanager `AbstractPluginManager`, after
  reports that making it standalone broke important extensibility use cases
  (specifically, replacing existing plugins and/or providing additional plugins
  could only be managed with significant code changes).

## 2.6.0 - 2016-02-18

### Added

- Nothing.

### Deprecated

- Nothing.

### Removed

- Nothing.

### Fixed

- [zendframework/zend-mail#47](https://github.com/zendframework/zend-mail/pull/47) updates the
  component to remove the (soft) dependency on laminas-servicemanager, by
  altering the `SmtpPluginManager` to implement container-interop's
  `ContainerInterface` instead of extending from `AbstractPluginManager`.
  Usage remains the same, though developers who were adding services
  to the plugin manager will need to instead extend it now.
- [zendframework/zend-mail#70](https://github.com/zendframework/zend-mail/pull/70) updates dependencies
  to stable, forwards-compatible versions, and removes unused dependencies.

## 2.5.2 - 2015-09-10

### Added

- [zendframework/zend-mail#12](https://github.com/zendframework/zend-mail/pull/12) adds support for
  simple comments in address lists.
- [zendframework/zend-mail#13](https://github.com/zendframework/zend-mail/pull/13) adds support for
  groups in address lists.

### Deprecated

- Nothing.

### Removed

- Nothing.

### Fixed

- [zendframework/zend-mail#26](https://github.com/zendframework/zend-mail/pull/26) fixes the
  `ContentType` header to properly handle parameters with encoded values.
- [zendframework/zend-mail#11](https://github.com/zendframework/zend-mail/pull/11) fixes the
  behavior of the `Sender` header, ensuring it can handle domains that do not
  contain a TLD, as well as addresses referencing mailboxes (no domain).
- [zendframework/zend-mail#24](https://github.com/zendframework/zend-mail/pull/24) fixes parsing of
  mail messages that contain an initial blank line (prior to the headers), a
  situation observed in particular with GMail.<|MERGE_RESOLUTION|>--- conflicted
+++ resolved
@@ -2,35 +2,49 @@
 
 All notable changes to this project will be documented in this file, in reverse chronological order by release.
 
-<<<<<<< HEAD
 ## 2.13.0 - TBD
-=======
+
+### Added
+
+- Nothing.
+
+### Changed
+
+- Nothing.
+
+### Deprecated
+
+- Nothing.
+
+### Removed
+
+- Nothing.
+
+### Fixed
+
+- Nothing.
+
 ## 2.12.3 - TBD
->>>>>>> c154a733
-
-### Added
-
-- Nothing.
-
-### Changed
-
-- Nothing.
-
-### Deprecated
-
-- Nothing.
-
-### Removed
-
-- Nothing.
-
-### Fixed
-
-<<<<<<< HEAD
-- Nothing.
-=======
+
+### Added
+
+- Nothing.
+
+### Changed
+
+- Nothing.
+
+### Deprecated
+
+- Nothing.
+
+### Removed
+
+- Nothing.
+
+### Fixed
+
 - [#107](https://github.com/laminas/laminas-mail/pull/107) corrects a return type annotation in Laminas\Mail\Address\AddressInterface and in implementer.
->>>>>>> c154a733
 
 ## 2.12.2 - 2020-08-06
 
